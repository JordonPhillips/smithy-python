--- conflicted
+++ resolved
@@ -1,8 +1,5 @@
 from typing import Optional, List, Tuple
-<<<<<<< HEAD
-=======
 
->>>>>>> 15bcbc17
 from typing_extensions import Protocol
 
 
